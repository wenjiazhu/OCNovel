import os
import pickle
import hashlib
import faiss
import numpy as np
import jieba
from typing import List, Dict, Tuple, Optional
from dataclasses import dataclass
import logging
from FlagEmbedding import FlagReranker

@dataclass
class TextChunk:
    """文本块数据结构"""
    content: str
    chapter: int
    start_idx: int
    end_idx: int
    metadata: Dict

class KnowledgeBase:
    def __init__(self, config: Dict, embedding_model, reranker_model_name: str = None):
        self.config = config
        self.embedding_model = embedding_model
        self.chunks: List[TextChunk] = []
        self.index = None
        self.cache_dir = config["cache_dir"]
        self.is_built = False  # 添加构建状态标志
        os.makedirs(self.cache_dir, exist_ok=True)
        self.reranker_model_name = reranker_model_name
        self.reranker = None
        
    def _get_cache_path(self, text: str) -> str:
        """获取缓存文件路径"""
        text_hash = hashlib.md5(text.encode()).hexdigest()
        return os.path.join(self.cache_dir, f"kb_{text_hash}.pkl")
        
    def _chunk_text(self, text: str) -> List[TextChunk]:
        """将文本分割成块"""
        chunk_size = self.config["chunk_size"]
        overlap = self.config["chunk_overlap"]
        chunks = []
        
        # 按章节分割文本
        chapters = text.split("第")
        logging.info(f"文本分割为 {len(chapters)} 个章节")
        
        # 如果没有找到章节标记，将整个文本作为一个章节处理
        if len(chapters) <= 1:
            chapters = [text]
            start_idx = 0
        else:
            # 如果找到了章节标记，跳过第一个空分片
            chapters = [f"第{chapter}" for chapter in chapters[1:]]
            start_idx = 1
            
        for chapter_idx, chapter_content in enumerate(chapters, start_idx):
            try:
                # 处理单个章节
                sentences = list(jieba.cut(chapter_content, cut_all=False))
                
                current_chunk = []
                current_length = 0
                chunk_start_idx = 0
                
                for i, sentence in enumerate(sentences):
                    current_chunk.append(sentence)
                    current_length += len(sentence)
                    
                    # 当达到目标长度时创建新块
                    if current_length >= chunk_size:
                        chunk_text = "".join(current_chunk)
                        if chunk_text.strip():  # 确保块不为空
                            chunk = TextChunk(
                                content=chunk_text,
                                chapter=chapter_idx,
                                start_idx=chunk_start_idx,
                                end_idx=i,
                                metadata={
                                    "chapter_content": chapter_content[:100] + "...",  # 只保存章节开头
                                    "previous_context": "".join(sentences[max(0, chunk_start_idx-10):chunk_start_idx]),
                                    "following_context": "".join(sentences[i+1:min(len(sentences), i+11)])
                                }
                            )
                            chunks.append(chunk)
                            logging.debug(f"创建文本块: 章节={chapter_idx}, 长度={len(chunk_text)}")
                        
                        # 保留重叠部分
                        overlap_start = max(0, len(current_chunk) - overlap)
                        current_chunk = current_chunk[overlap_start:]
                        current_length = sum(len(t) for t in current_chunk)
                        chunk_start_idx = i - len(current_chunk) + 1
                
                # 处理最后一个块
                if current_chunk:
                    chunk_text = "".join(current_chunk)
                    if chunk_text.strip():
                        chunk = TextChunk(
                            content=chunk_text,
                            chapter=chapter_idx,
                            start_idx=chunk_start_idx,
                            end_idx=len(sentences)-1,
                            metadata={
                                "chapter_content": chapter_content[:100] + "...",
                                "previous_context": "".join(sentences[max(0, chunk_start_idx-10):chunk_start_idx]),
                                "following_context": ""
                            }
                        )
                        chunks.append(chunk)
                
                # 定期清理内存
                if chapter_idx % 10 == 0:
                    del sentences
                    import gc
                    gc.collect()
                    
            except Exception as e:
                logging.error(f"处理第 {chapter_idx} 章时出错: {str(e)}")
                continue
            
        logging.info(f"总共创建了 {len(chunks)} 个文本块")
        return chunks
        
    def _find_latest_temp_file(self, cache_path: str) -> Optional[Tuple[str, int]]:
        """查找最新的临时文件"""
        temp_files = []
        for f in os.listdir(self.cache_dir):
            if f.startswith(os.path.basename(cache_path) + ".temp_"):
                try:
                    progress = int(f.split("_")[-1])
                    temp_files.append((os.path.join(self.cache_dir, f), progress))
                except ValueError:
                    continue
        return max(temp_files, key=lambda x: x[1]) if temp_files else None

    def _load_from_temp(self, temp_file: str) -> Tuple[List[TextChunk], List]:
        """从临时文件加载进度"""
        try:
            with open(temp_file, 'rb') as f:
                temp_data = pickle.load(f)
                return temp_data['chunks'], temp_data['vectors']
        except Exception as e:
            logging.error(f"加载临时文件失败: {str(e)}")
            return [], []

    def build(self, text: str, force_rebuild: bool = False):
        """构建知识库"""
        cache_path = self._get_cache_path(text)
        
        # 检查缓存
        if not force_rebuild and os.path.exists(cache_path):
            try:
                with open(cache_path, 'rb') as f:
                    cached_data = pickle.load(f)
                
                # 检查缓存格式兼容性
                if 'original_text' in cached_data and 'embedding_model_name' in cached_data:
                    # 新格式缓存
                    cached_model_name = cached_data.get('embedding_model_name', '')
                    current_model_name = self.embedding_model.model_name
                    
                    if cached_model_name != current_model_name:
                        logging.warning(f"嵌入模型配置已更改：缓存使用 {cached_model_name}，当前使用 {current_model_name}")
                        logging.info("将重新构建知识库以使用新的嵌入模型配置")
                        force_rebuild = True
                    else:
                        self.index = cached_data['index']
                        self.chunks = cached_data['chunks']
                        self.is_built = True
                        logging.info("成功从缓存加载知识库")
                        return
                else:
                    # 旧格式缓存，检查维度兼容性
                    if 'index' in cached_data and 'chunks' in cached_data:
                        self.index = cached_data['index']
                        self.chunks = cached_data['chunks']
                        self.is_built = True
                        logging.info("成功从旧格式缓存加载知识库")
                        return
                    else:
                        logging.warning("缓存格式不完整，将重新构建")
                        force_rebuild = True
                        
            except Exception as e:
                logging.warning(f"加载缓存失败: {e}")
                force_rebuild = True
        
        # 检查是否有临时文件可以恢复
        temp_file_info = None if force_rebuild else self._find_latest_temp_file(cache_path)
        start_idx = 0
        vectors = []
        
        if temp_file_info:
            temp_file, progress = temp_file_info
            logging.info(f"发现临时文件，尝试从进度 {progress} 恢复...")
            self.chunks, vectors = self._load_from_temp(temp_file)
            if self.chunks and vectors:
                start_idx = progress
                logging.info(f"成功恢复到进度 {progress}，继续处理剩余内容")
            else:
                logging.warning("临时文件加载失败，将从头开始处理")
                self.chunks = self._chunk_text(text)
        else:
            # 分块
            self.chunks = self._chunk_text(text)
        
        logging.info(f"创建了 {len(self.chunks)} 个文本块")
        
        # 分批获取嵌入向量
        batch_size = 100  # 每批处理100个文本块
        
        for i in range(start_idx, len(self.chunks), batch_size):
            batch_chunks = self.chunks[i:i+batch_size]
            batch_vectors = []
            
            for j, chunk in enumerate(batch_chunks):
                try:
                    vector = self.embedding_model.embed(chunk.content)
                    if vector is None or len(vector) == 0:
                        logging.error(f"文本块 {i+j} 返回空向量")
                        continue
                    batch_vectors.append(vector)
                    logging.info(f"生成文本块 {i+j} 的向量，维度: {len(vector)}")
                except Exception as e:
                    logging.error(f"生成文本块 {i+j} 的向量时出错: {e}")
                    continue
            
            vectors.extend(batch_vectors)
            
            # 定期保存中间结果
            if i % 1000 == 0 and i > 0:
                temp_cache_path = cache_path + f".temp_{i}"
                with open(temp_cache_path, 'wb') as f:
                    pickle.dump({
                        'chunks': self.chunks[:i+batch_size],
                        'vectors': vectors
                    }, f)
                logging.info(f"保存临时进度到 {temp_cache_path}")
        
        if not vectors:
            raise ValueError("没有生成有效的向量")
        
        # 构建索引
        dimension = len(vectors[0])
        logging.info(f"构建 FAISS 索引，维度 {dimension}")
        self.index = faiss.IndexFlatL2(dimension)
        vectors_array = np.array(vectors).astype('float32')
        self.index.add(vectors_array)
        
        # 保存缓存
        with open(cache_path, 'wb') as f:
            pickle.dump({
                'index': self.index,
                'chunks': self.chunks,
                'original_text': text,  # 保存原始文本以便重新构建
                'embedding_model_name': self.embedding_model.model_name,  # 保存嵌入模型名称
                'embedding_dimension': dimension  # 保存嵌入维度
            }, f)
        logging.info("知识库构建完成并已缓存")
        
        # 清理临时文件
        if not self.config.get("keep_temp_files", False):  # 添加配置选项来控制是否保留临时文件
            for f in os.listdir(self.cache_dir):
                if f.startswith(os.path.basename(cache_path) + ".temp_"):
                    try:
                        os.remove(os.path.join(self.cache_dir, f))
                    except Exception as e:
                        logging.warning(f"清理临时文件 {f} 失败: {e}")

<<<<<<< HEAD
    def search(self, query: str, k: int = 5, rerank_top_n: int = 10) -> List[str]:
        """搜索相关内容，支持重排"""
=======
    def search(self, query: str, k: int = 5) -> List[str]:
        """搜索相关内容"""
        logging.info(f"开始搜索，查询长度: {len(query)}, k={k}")
        
>>>>>>> 99a44ecf
        if not self.index:
            logging.error("知识库索引未构建")
            raise ValueError("Knowledge base not built yet")
        
<<<<<<< HEAD
=======
        logging.info(f"知识库索引类型: {type(self.index)}, 维度: {self.index.d}")
        
>>>>>>> 99a44ecf
        query_vector = self.embedding_model.embed(query)
        
        if query_vector is None:
            logging.error("嵌入模型返回空向量")
            return []
        
<<<<<<< HEAD
        # 检查查询向量维度是否与索引维度匹配
        query_dimension = len(query_vector)
        index_dimension = self.index.d
        
        if query_dimension != index_dimension:
            logging.error(f"维度不匹配：查询向量维度 {query_dimension}，索引维度 {index_dimension}")
            logging.warning("检测到嵌入模型配置变化，将强制重新构建知识库...")
            
            # 清除当前索引
            self.index = None
            self.chunks = []
            self.is_built = False
            
            # 尝试重新构建知识库
            try:
                # 从缓存中获取原始文本
                cache_path = self._get_cache_path("")  # 获取缓存路径
                if os.path.exists(cache_path):
                    with open(cache_path, 'rb') as f:
                        cached_data = pickle.load(f)
                    
                    if 'original_text' in cached_data:
                        original_text = cached_data['original_text']
                        logging.info("找到原始文本，开始重新构建知识库...")
                        self.build(original_text, force_rebuild=True)
                        
                        # 重新尝试搜索
                        query_vector = self.embedding_model.embed(query)
                        if query_vector is None:
                            return []
                        
                        query_vector_array = np.array([query_vector]).astype('float32')
                        distances, indices = self.index.search(query_vector_array, max(k, rerank_top_n))
                        candidate_chunks = [self.chunks[idx] for idx in indices[0] if idx < len(self.chunks)]
                        candidate_texts = [chunk.content for chunk in candidate_chunks]
                        
                        # 动态加载重排模型
                        if self.reranker is None and self.reranker_model_name:
                            self.reranker = FlagReranker(self.reranker_model_name, use_fp16=True)
                        
                        # 用重排模型对召回结果排序
                        if self.reranker and len(candidate_texts) > 1:
                            pairs = [[query, text] for text in candidate_texts]
                            scores = self.reranker.compute_score(pairs, normalize=True)
                            reranked = sorted(zip(scores, candidate_texts), key=lambda x: x[0], reverse=True)
                            return [text for _, text in reranked[:k]]
                        
                        return candidate_texts[:k]
                    else:
                        logging.error("缓存中未找到原始文本，无法自动重新构建知识库。请手动删除缓存文件并重新运行。")
                        return []
                else:
                    logging.error("未找到缓存文件，无法自动重新构建知识库。请手动删除缓存文件并重新运行。")
                    return []
            except Exception as e:
                logging.error(f"重新构建知识库失败: {str(e)}")
                return []
        
        # 先用向量召回
        query_vector_array = np.array([query_vector]).astype('float32')
        distances, indices = self.index.search(query_vector_array, max(k, rerank_top_n))
        candidate_chunks = [self.chunks[idx] for idx in indices[0] if idx < len(self.chunks)]
        candidate_texts = [chunk.content for chunk in candidate_chunks]
        
        # 动态加载重排模型
        if self.reranker is None and self.reranker_model_name:
            self.reranker = FlagReranker(self.reranker_model_name, use_fp16=True)
        
        # 用重排模型对召回结果排序
        if self.reranker and len(candidate_texts) > 1:
            pairs = [[query, text] for text in candidate_texts]
            scores = self.reranker.compute_score(pairs, normalize=True)
            reranked = sorted(zip(scores, candidate_texts), key=lambda x: x[0], reverse=True)
            return [text for _, text in reranked[:k]]
        
        return candidate_texts[:k]
=======
        logging.info(f"查询向量类型: {type(query_vector)}, 形状: {getattr(query_vector, 'shape', len(query_vector))}")
        
        # 搜索最相似的文本块
        query_vector_array = np.array([query_vector]).astype('float32')
        logging.info(f"处理后的查询向量数组形状: {query_vector_array.shape}, 类型: {query_vector_array.dtype}")
        
        # 确保向量维度与索引维度匹配
        if query_vector_array.shape[1] != self.index.d:
            logging.error(f"查询向量维度不匹配: 索引维度={self.index.d}, 查询向量维度={query_vector_array.shape[1]}")
            return []
        
        try:
            logging.info(f"调用faiss搜索，参数: 向量形状={query_vector_array.shape}, k={k}")
            distances, indices = self.index.search(query_vector_array, k)
            logging.info(f"搜索结果: 距离形状={distances.shape}, 索引形状={indices.shape}")
        except Exception as e:
            logging.error(f"faiss搜索失败: {str(e)}", exc_info=True)
            raise
        
        # 返回相关文本内容
        results = []
        for idx in indices[0]:
            if idx < len(self.chunks):
                results.append(self.chunks[idx].content)
            else:
                logging.warning(f"索引越界: idx={idx}, chunks长度={len(self.chunks)}")
        
        logging.info(f"返回结果数量: {len(results)}")
        return results
>>>>>>> 99a44ecf

    def get_all_references(self) -> Dict[str, str]:
        """获取所有参考内容"""
        if not self.chunks:
            return {}
            
        references = {}
        for i, chunk in enumerate(self.chunks):
            key = f"ref_{i+1}"
            references[key] = chunk.content
            
            # 为了避免返回过多数据，只返回前10个参考
            if i >= 9:
                break
                
        return references
        
    def get_context(self, chunk: TextChunk, window_size: int = 2) -> Dict:
        """获取文本块的上下文"""
        chapter = chunk.chapter
        relevant_chunks = [c for c in self.chunks if c.chapter == chapter]
        
        try:
            chunk_idx = relevant_chunks.index(chunk)
        except ValueError:
            return {"previous_chunks": [], "next_chunks": [], "chapter_summary": ""}
        
        context = {
            "previous_chunks": [],
            "next_chunks": [],
            "chapter_summary": chunk.metadata.get("chapter_content", "")
        }
        
        # 获取前文
        start_idx = max(0, chunk_idx - window_size)
        context["previous_chunks"] = relevant_chunks[start_idx:chunk_idx]
        
        # 获取后文
        end_idx = min(len(relevant_chunks), chunk_idx + window_size + 1)
        context["next_chunks"] = relevant_chunks[chunk_idx + 1:end_idx]
        
        return context 

    def build_from_files(self, file_paths: List[str], force_rebuild: bool = False):
        """从多个文件构建知识库"""
        combined_text = ""
        for file_path in file_paths:
            try:
                with open(file_path, 'r', encoding='utf-8') as f:
                    combined_text += f.read() + "\n\n"
                logging.info(f"已加载文件: {file_path}")
            except Exception as e:
                logging.error(f"加载文件 {file_path} 失败: {str(e)}")
                continue
        
        if not combined_text.strip():
            raise ValueError("所有参考文件加载失败，知识库内容为空")
            
        return self.build(combined_text, force_rebuild) 

    def build_from_texts(self, texts: List[str], cache_dir: Optional[str] = None) -> None:
        """从文本列表构建知识库
        
        Args:
            texts: 文本列表，例如章节内容列表
            cache_dir: 缓存目录，如果提供则使用该目录，否则使用默认缓存目录
        """
        if cache_dir:
            old_cache_dir = self.cache_dir
            self.cache_dir = cache_dir
            os.makedirs(self.cache_dir, exist_ok=True)
        
        try:
            # 合并所有文本，加上章节标记
            combined_text = ""
            for i, text in enumerate(texts, 1):
                combined_text += f"第{i}章\n{text}\n\n"
                
            # 使用现有的构建方法
            self.build(combined_text)
            logging.info(f"从 {len(texts)} 个文本构建知识库成功")
            
        except Exception as e:
            logging.error(f"从文本构建知识库时出错: {str(e)}", exc_info=True)
            raise
        finally:
            # 恢复原始缓存目录
            if cache_dir:
                self.cache_dir = old_cache_dir 

    def get_openai_config(self, model_type: str) -> Dict:
        """获取OpenAI配置"""
        if model_type == "reranker":
            return {
                "model_name": self.reranker_model_name,
                "api_key": "",
                "base_url": "",
                "use_fp16": True,
                "retry_delay": 5
            }
        else:
            return {} <|MERGE_RESOLUTION|>--- conflicted
+++ resolved
@@ -267,138 +267,28 @@
                     except Exception as e:
                         logging.warning(f"清理临时文件 {f} 失败: {e}")
 
-<<<<<<< HEAD
-    def search(self, query: str, k: int = 5, rerank_top_n: int = 10) -> List[str]:
-        """搜索相关内容，支持重排"""
-=======
     def search(self, query: str, k: int = 5) -> List[str]:
         """搜索相关内容"""
-        logging.info(f"开始搜索，查询长度: {len(query)}, k={k}")
-        
->>>>>>> 99a44ecf
         if not self.index:
             logging.error("知识库索引未构建")
             raise ValueError("Knowledge base not built yet")
-        
-<<<<<<< HEAD
-=======
-        logging.info(f"知识库索引类型: {type(self.index)}, 维度: {self.index.d}")
-        
->>>>>>> 99a44ecf
+            
         query_vector = self.embedding_model.embed(query)
         
         if query_vector is None:
             logging.error("嵌入模型返回空向量")
             return []
-        
-<<<<<<< HEAD
-        # 检查查询向量维度是否与索引维度匹配
-        query_dimension = len(query_vector)
-        index_dimension = self.index.d
-        
-        if query_dimension != index_dimension:
-            logging.error(f"维度不匹配：查询向量维度 {query_dimension}，索引维度 {index_dimension}")
-            logging.warning("检测到嵌入模型配置变化，将强制重新构建知识库...")
-            
-            # 清除当前索引
-            self.index = None
-            self.chunks = []
-            self.is_built = False
-            
-            # 尝试重新构建知识库
-            try:
-                # 从缓存中获取原始文本
-                cache_path = self._get_cache_path("")  # 获取缓存路径
-                if os.path.exists(cache_path):
-                    with open(cache_path, 'rb') as f:
-                        cached_data = pickle.load(f)
-                    
-                    if 'original_text' in cached_data:
-                        original_text = cached_data['original_text']
-                        logging.info("找到原始文本，开始重新构建知识库...")
-                        self.build(original_text, force_rebuild=True)
-                        
-                        # 重新尝试搜索
-                        query_vector = self.embedding_model.embed(query)
-                        if query_vector is None:
-                            return []
-                        
-                        query_vector_array = np.array([query_vector]).astype('float32')
-                        distances, indices = self.index.search(query_vector_array, max(k, rerank_top_n))
-                        candidate_chunks = [self.chunks[idx] for idx in indices[0] if idx < len(self.chunks)]
-                        candidate_texts = [chunk.content for chunk in candidate_chunks]
-                        
-                        # 动态加载重排模型
-                        if self.reranker is None and self.reranker_model_name:
-                            self.reranker = FlagReranker(self.reranker_model_name, use_fp16=True)
-                        
-                        # 用重排模型对召回结果排序
-                        if self.reranker and len(candidate_texts) > 1:
-                            pairs = [[query, text] for text in candidate_texts]
-                            scores = self.reranker.compute_score(pairs, normalize=True)
-                            reranked = sorted(zip(scores, candidate_texts), key=lambda x: x[0], reverse=True)
-                            return [text for _, text in reranked[:k]]
-                        
-                        return candidate_texts[:k]
-                    else:
-                        logging.error("缓存中未找到原始文本，无法自动重新构建知识库。请手动删除缓存文件并重新运行。")
-                        return []
-                else:
-                    logging.error("未找到缓存文件，无法自动重新构建知识库。请手动删除缓存文件并重新运行。")
-                    return []
-            except Exception as e:
-                logging.error(f"重新构建知识库失败: {str(e)}")
-                return []
-        
-        # 先用向量召回
-        query_vector_array = np.array([query_vector]).astype('float32')
-        distances, indices = self.index.search(query_vector_array, max(k, rerank_top_n))
-        candidate_chunks = [self.chunks[idx] for idx in indices[0] if idx < len(self.chunks)]
-        candidate_texts = [chunk.content for chunk in candidate_chunks]
-        
-        # 动态加载重排模型
-        if self.reranker is None and self.reranker_model_name:
-            self.reranker = FlagReranker(self.reranker_model_name, use_fp16=True)
-        
-        # 用重排模型对召回结果排序
-        if self.reranker and len(candidate_texts) > 1:
-            pairs = [[query, text] for text in candidate_texts]
-            scores = self.reranker.compute_score(pairs, normalize=True)
-            reranked = sorted(zip(scores, candidate_texts), key=lambda x: x[0], reverse=True)
-            return [text for _, text in reranked[:k]]
-        
-        return candidate_texts[:k]
-=======
-        logging.info(f"查询向量类型: {type(query_vector)}, 形状: {getattr(query_vector, 'shape', len(query_vector))}")
-        
+            
         # 搜索最相似的文本块
         query_vector_array = np.array([query_vector]).astype('float32')
-        logging.info(f"处理后的查询向量数组形状: {query_vector_array.shape}, 类型: {query_vector_array.dtype}")
-        
-        # 确保向量维度与索引维度匹配
-        if query_vector_array.shape[1] != self.index.d:
-            logging.error(f"查询向量维度不匹配: 索引维度={self.index.d}, 查询向量维度={query_vector_array.shape[1]}")
-            return []
-        
-        try:
-            logging.info(f"调用faiss搜索，参数: 向量形状={query_vector_array.shape}, k={k}")
-            distances, indices = self.index.search(query_vector_array, k)
-            logging.info(f"搜索结果: 距离形状={distances.shape}, 索引形状={indices.shape}")
-        except Exception as e:
-            logging.error(f"faiss搜索失败: {str(e)}", exc_info=True)
-            raise
+        distances, indices = self.index.search(query_vector_array, k)
         
         # 返回相关文本内容
         results = []
         for idx in indices[0]:
             if idx < len(self.chunks):
                 results.append(self.chunks[idx].content)
-            else:
-                logging.warning(f"索引越界: idx={idx}, chunks长度={len(self.chunks)}")
-        
-        logging.info(f"返回结果数量: {len(results)}")
         return results
->>>>>>> 99a44ecf
 
     def get_all_references(self) -> Dict[str, str]:
         """获取所有参考内容"""
