# OCNovel - AI 小说生成工具

OCNovel 是一个基于大语言模型的智能小说生成工具，能够根据参考小说和用户设定的主题、风格等参数，自动生成完整的长篇小说。

## 功能特点

- 🤖 支持多种 AI 模型（Gemini、OpenAI）
- 📚 智能知识库系统，支持参考小说导入和分析
- 📝 自动生成小说大纲和章节内容
- 💡 支持手动更新和优化小说大纲
- 🔄 支持手动更新已生成章节的摘要信息
- 👥 智能角色管理系统 (待实现)
- 🎯 支持章节重新生成和内容优化 (通过 `content --target-chapter`)
- ✨ 章节内容自动定稿与优化 (集成在 `content` 和 `auto` 流程中)
- 📂 基于小说标题的专属输出目录管理和配置快照
- ⚙️ 自动工作目录初始化
- 📄 首次运行时可交互生成基础配置文件
- 📊 完整的日志记录系统
- 🎨 支持生成营销内容（标题、封面提示词等）

## 系统要求

- Python 3.9+
- 足够的磁盘空间用于存储知识库和生成内容
- API 密钥（Gemini 和/或 OpenAI）

## 安装说明

1. 克隆项目到本地：
```bash
git clone https://github.com/yourusername/OCNovel.git
cd OCNovel
```

2. 创建并激活虚拟环境：
```bash
python -m venv .venv
source .venv/bin/activate  # Linux/Mac
# 或
.venv\Scripts\activate  # Windows
```

3. 安装依赖：
```bash
pip install -r requirements.txt
```

4. 配置环境变量：
创建 `.env` 文件并添加以下内容：
```
# Gemini API配置
GEMINI_API_KEY=你的Gemini API密钥

# OpenAI API配置
OPENAI_API_KEY=你的OpenAI API密钥
OPENAI_API_BASE=你的OpenAI API基础URL（可选）
```

5. 准备配置文件 (`config.json`)：
   - 你可以手动复制 `config.json.example` 并重命名为 `config.json`，然后根据需要修改。
   - **首次运行** `main.py` 时，如果 `config.json` 不存在，程序会提示你输入小说主题，并自动调用 `src/tools/generate_config.py` 生成一个基础的 `config.json` 文件。

## 使用方法

### 1. 主程序运行 (main.py)

```bash
python main.py [--config <配置文件路径>] [command] [options]
```
- `--config`：可选，指定配置文件的路径，默认为 `config.json`。

支持以下子命令：

#### (1) 自动生成完整小说流程 (`auto`)
```bash
python main.py auto [--extra-prompt "额外提示词"]
```
- **功能**：自动执行完整的小说生成流程。从 `summary.json` (位于输出目录) 读取进度，检查并生成缺失的大纲，然后从上次进度开始生成章节内容并自动定稿，直至达到 `config.json` 中设定的 `target_chapters`。
- **参数**：
  - `--extra-prompt`：可选，用于指导生成的额外提示词，会传递给大纲和内容生成阶段。

#### (2) 单独生成大纲 (`outline`)
```bash
python main.py outline \
    --start <起始章节> \
    --end <结束章节> \
    [--novel-type <小说类型>] \
    [--theme <主题>] \
    [--style <写作风格>] \
    [--extra-prompt "额外提示词"]
```
- **功能**：生成或更新指定章节范围的小说大纲 (`outline.json`)。
- **参数**：
  - `--start`：必需，起始章节号（从 1 开始）。
  - `--end`：必需，结束章节号（包含）。
  - `--novel-type`：可选，小说类型（如未提供，使用配置文件中的设置）。
  - `--theme`：可选，主题（如未提供，使用配置文件中的设置）。
  - `--style`：可选，写作风格（如未提供，使用配置文件中的设置）。
  - `--extra-prompt`：可选，用于指导大纲生成的额外提示词。

#### (3) 生成章节内容 (`content`)
```bash
python main.py content \
    [--start-chapter <起始章节>] \
    [--target-chapter <指定章节>] \
    [--extra-prompt "额外提示词"]
```
- **功能**：生成或重新生成章节内容。默认从上次中断的章节（记录在 `progress.json`）开始生成，直至大纲结束。生成过程中会自动调用定稿逻辑。
- **参数**：
  - `--start-chapter`：可选，指定从哪一章开始生成。如果指定，将覆盖 `progress.json` 中的记录。
  - `--target-chapter`：可选，指定仅重新生成某一个章节。优先级高于 `--start-chapter`。
  - `--extra-prompt`：可选，用于指导内容生成的额外提示词。

#### (4) 手动章节定稿处理 (`finalize`)
```bash
python main.py finalize --chapter <章节号>
```
- **功能**：对指定章节进行手动的定稿处理（通常已集成到 `content` 和 `auto` 流程中，此命令主要用于特殊情况或调试）。
- **参数**：
  - `--chapter`：必需，需要定稿的章节号（从 1 开始）。

### 2. 生成营销内容

```bash
python src/tools/generate_marketing.py --keywords "关键词1" "关键词2" --characters "角色1" "角色2"
```
*(此工具的功能和用法请参考其内部实现或相关文档)*

### 3. 整理章节内容

```bash
python src/tools/process_novel.py <输入目录> <输出目录> -e <结束章节号> [-s <起始章节号>] [--split-sentences]
```
*(此工具的功能和用法请参考其内部实现或相关文档)*

## 项目结构

```
OCNovel/
├── data/                 # 数据目录 (自动创建)
│   ├── cache/           # 知识库、模型缓存等
│   ├── logs/            # 日志文件
│   ├── output/          # 生成输出根目录
│   │   ├──  <novel_title>/ # 基于小说标题的专属输出目录
│   │   │   └── config_snapshot.json # 本次运行的配置快照
│   │   ├── content_kb/  # 章节知识库
│   │   ├── outline.json # 生成的小说大纲
│   │   ├── summary.json # 各章节摘要信息
│   │   └── sync_info.json # 同步信息
│   └── reference/       # 参考小说存放处
├── src/                 # 源代码
│   ├── config/          # 配置管理
│   │   ├── ai_config.py     # AI Config类，加载和管理LLM配置
│   │   └── config.py     # Config类，加载和管理配置
│   ├── generators/      # 生成器模块
│   │   ├── common/       # 通用工具 (如 utils.py)
│   │   ├── content/      # 章节内容生成
│   │   │   └── content_generator.py
│   │   ├── finalizer/    # 章节定稿处理
│   │   │   └── finalizer.py
│   │   └── outline/      # 大纲生成
│   │       └── outline_generator.py
│   ├── knowledge_base/  # 知识库管理
│   │   └── knowledge_base.py
│   ├── models/          # AI模型接口
│   │   ├── base_model.py # 基础模型类
│   │   ├── gemini_model.py
│   │   └── openai_model.py
│   └── tools/           # 辅助工具脚本
│       ├── generate_config.py    # 自动生成配置文件脚本
│       ├── generate_marketing.py # 营销内容生成
│       └── process_novel.py      # 章节内容整理
├── tests/               # 测试文件
├── .env                 # 环境变量 (API Keys等)
├── config.json          # 主配置文件
├── config.json.example   # 配置文件示例
├── main.py              # 主程序入口
├── requirements.txt     # Python依赖列表
└── README.md           # 项目说明
```

## 配置说明 (`config.json`)

配置文件是指导小说生成的核心。如果 `config.json` 不存在，首次运行 `main.py` 时会尝试自动调用 `src/tools/generate_config.py` 生成一个基础文件。

主要配置项分为以下部分：

### 1. 知识库配置 (`knowledge_base_config`)

控制知识库的行为。

```json
{
  "reference_files": [
    "data/reference/example_novel.txt" // 参考资料文件列表
  ],
  "chunk_size": 1000,              // 文本分块大小
  "chunk_overlap": 200,            // 文本分块重叠大小
  "cache_dir": "data/cache"        // 知识库缓存目录
}
```

### 2. 日志配置 (`log_config`)

控制日志记录。

<<<<<<< HEAD
```json
{
    "log_dir": "data/logs",    // 日志文件存放目录
    "log_level": "INFO",     // 日志级别 (DEBUG, INFO, WARNING, ERROR, CRITICAL)
    "log_format": "%(asctime)s - %(name)s - %(levelname)s - %(message)s" // 日志格式
}
```
=======
将`config.json.example`的文件名改为`config.json`，编辑 `config.json` 文件，设置项目相关参数。详细配置说明如下：
>>>>>>> e7b99868

### 3. 小说配置 (`novel_config`)

定义小说的基本信息和写作指南。

```json
{
  "type": "示例类型",          // 小说类型: 如 玄幻, 都市, 科幻
  "theme": "示例主题",         // 小说主题: 如 成长, 复仇, 探索
  "style": "示例风格",         // 写作风格: 如 热血, 轻松, 悬疑
  "title": "示例标题",         // 小说标题，通常用于创建专属输出目录 data/output/<novel_title>/
  "target_chapters": 100,    // 目标生成章节数
  "chapter_length": 2000,    // 每章目标字数 (AI会尽量靠近此目标)
  "writing_guide": {         // 详细的写作指南，包含世界观、角色、情节结构、风格等方面的详细设定
    // ... 详细配置见 config.json.example ...
  },
  "extra_guidance": {        // 额外的写作指导，包括具体写作风格、内容规则、章节结构和情节修正等
    // ... 详细配置见 config.json.example ...
  }
}
```
**注意**: 实际的章节文本文件、大纲、摘要等会保存在由 `output_config.output_dir` 和 `novel_config.title` 决定的专属目录中，例如 `data/output/示例标题/`。

### 4. 生成配置 (`generation_config`)

控制小说生成过程的行为。

```json
{
  "max_retries": 3,          // 单个任务（如生成章节）失败时的最大重试次数
  "retry_delay": 10,         // 重试之间的延迟时间（秒）
  "force_rebuild_kb": false, // 是否强制重新构建知识库，即使缓存存在
  "validation": {            // 内容验证选项 (部分可能未完全实现)
    "check_logic": true,
    "check_consistency": true,
    "check_duplicates": true
  }
}
```

### 5. 输出配置 (`output_config`)

控制生成结果的保存方式。

```json
{
  "format": "txt",               // 输出文件格式 (目前主要影响 process_novel.py)
  "encoding": "utf-8",           // 输出文件编码
  "save_outline": true,          // 是否保存生成的小说大纲 (outline.json)
  "save_character_states": false, // 是否保存角色状态信息 (待移除)
  "output_dir": "data/output"    // 生成文件的根目录，实际输出会在 data/output/<novel_title>/ 下
}
```<|MERGE_RESOLUTION|>--- conflicted
+++ resolved
@@ -185,62 +185,39 @@
 
 主要配置项分为以下部分：
 
-### 1. 知识库配置 (`knowledge_base_config`)
-
-控制知识库的行为。
+### 1. AI 模型配置（.env 文件）
+
+在项目根目录创建 `.env` 文件，配置 AI 模型相关参数：
+
+```
+# Gemini API配置
+GEMINI_API_KEY=你的Gemini API密钥
+
+# OpenAI API配置
+OPENAI_API_KEY=你的OpenAI API密钥
+OPENAI_API_BASE=你的OpenAI API基础URL（可选）
+```
+
+### 2. 项目配置（config.json）
+
+将`config.json.example`的文件名改为`config.json`，编辑 `config.json` 文件，设置项目相关参数。详细配置说明如下：
+
+#### 2.1 知识库配置 (knowledge_base_config)
+
+用于管理和处理参考小说的配置项。
 
 ```json
 {
-  "reference_files": [
-    "data/reference/example_novel.txt" // 参考资料文件列表
-  ],
-  "chunk_size": 1000,              // 文本分块大小
-  "chunk_overlap": 200,            // 文本分块重叠大小
-  "cache_dir": "data/cache"        // 知识库缓存目录
+  "reference_files": ["data/reference/my_novel.txt"],  // 参考小说文件路径列表，支持多个文件
+  "chunk_size": 1000,                                  // 文本分块大小，用于将长文本分割成小块进行处理
+  "chunk_overlap": 200,                                // 分块重叠大小，确保上下文连贯性
+  "cache_dir": "data/cache"                            // 知识库缓存目录，用于存储处理后的文本块
 }
 ```
 
-### 2. 日志配置 (`log_config`)
-
-控制日志记录。
-
-<<<<<<< HEAD
-```json
-{
-    "log_dir": "data/logs",    // 日志文件存放目录
-    "log_level": "INFO",     // 日志级别 (DEBUG, INFO, WARNING, ERROR, CRITICAL)
-    "log_format": "%(asctime)s - %(name)s - %(levelname)s - %(message)s" // 日志格式
-}
-```
-=======
-将`config.json.example`的文件名改为`config.json`，编辑 `config.json` 文件，设置项目相关参数。详细配置说明如下：
->>>>>>> e7b99868
-
-### 3. 小说配置 (`novel_config`)
-
-定义小说的基本信息和写作指南。
-
-```json
-{
-  "type": "示例类型",          // 小说类型: 如 玄幻, 都市, 科幻
-  "theme": "示例主题",         // 小说主题: 如 成长, 复仇, 探索
-  "style": "示例风格",         // 写作风格: 如 热血, 轻松, 悬疑
-  "title": "示例标题",         // 小说标题，通常用于创建专属输出目录 data/output/<novel_title>/
-  "target_chapters": 100,    // 目标生成章节数
-  "chapter_length": 2000,    // 每章目标字数 (AI会尽量靠近此目标)
-  "writing_guide": {         // 详细的写作指南，包含世界观、角色、情节结构、风格等方面的详细设定
-    // ... 详细配置见 config.json.example ...
-  },
-  "extra_guidance": {        // 额外的写作指导，包括具体写作风格、内容规则、章节结构和情节修正等
-    // ... 详细配置见 config.json.example ...
-  }
-}
-```
-**注意**: 实际的章节文本文件、大纲、摘要等会保存在由 `output_config.output_dir` 和 `novel_config.title` 决定的专属目录中，例如 `data/output/示例标题/`。
-
-### 4. 生成配置 (`generation_config`)
-
-控制小说生成过程的行为。
+#### 2.2 日志配置 (log_config)
+
+用于记录系统运行状态的配置项。
 
 ```json
 {
